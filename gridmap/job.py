# -*- coding: utf-8 -*-

# Written (W) 2008-2012 Christian Widmer
# Written (W) 2008-2010 Cheng Soon Ong
# Written (W) 2012-2014 Daniel Blanchard, dblanchard@ets.org
# Copyright (C) 2008-2012 Max-Planck-Society, 2012-2014 ETS

# This file is part of GridMap.

# GridMap is free software: you can redistribute it and/or modify
# it under the terms of the GNU General Public License as published by
# the Free Software Foundation, either version 3 of the License, or
# (at your option) any later version.

# GridMap is distributed in the hope that it will be useful,
# but WITHOUT ANY WARRANTY; without even the implied warranty of
# MERCHANTABILITY or FITNESS FOR A PARTICULAR PURPOSE.  See the
# GNU General Public License for more details.

# You should have received a copy of the GNU General Public License
# along with GridMap.  If not, see <http://www.gnu.org/licenses/>.

"""
This module provides wrappers that simplify submission and collection of jobs,
in a more 'pythonic' fashion.

We use pyZMQ to provide a heart beat feature that allows close monitoring
of submitted jobs and take appropriate action in case of failure.

:author: Christian Widmer
:author: Cheng Soon Ong
:author: Dan Blanchard (dblanchard@ets.org)

"""

from __future__ import (absolute_import, division, print_function,
                        unicode_literals)

import inspect
import logging
import multiprocessing
import os
import smtplib
import sys
import traceback
import functools
from datetime import datetime
from email.mime.multipart import MIMEMultipart
from email.mime.text import MIMEText
from email.mime.image import MIMEImage
from io import open
from importlib import import_module
from multiprocessing import Pool
from socket import gethostname, gethostbyname, getaddrinfo, getfqdn
from smtplib import (SMTPRecipientsRefused, SMTPHeloError, SMTPSenderRefused,
                     SMTPDataError)

import zmq

from gridmap.conf import (CHECK_FREQUENCY, CREATE_PLOTS, DEFAULT_QUEUE,
                          DRMAA_PRESENT, ERROR_MAIL_RECIPIENT,
                          ERROR_MAIL_SENDER, HEARTBEAT_FREQUENCY,
                          IDLE_THRESHOLD, MAX_IDLE_HEARTBEATS,
                          MAX_TIME_BETWEEN_HEARTBEATS, NUM_RESUBMITS,
                          SEND_ERROR_MAIL, SMTP_SERVER, USE_MEM_FREE,
                          DEFAULT_TEMP_DIR)
from gridmap.data import zdumps, zloads
from gridmap.runner import _heart_beat


class DRMAANotPresentException(ImportError):
    pass


if DRMAA_PRESENT:
    from drmaa import (ExitTimeoutException, InvalidJobException,
                       JobControlAction, JOB_IDS_SESSION_ALL, Session,
                       TIMEOUT_NO_WAIT)

# Python 2.x backward compatibility
if sys.version_info < (3, 0):
    range = xrange

# Setup back-end if we're using matplotlib
if CREATE_PLOTS:
    import matplotlib
    matplotlib.use('AGG')
    import matplotlib.pyplot as plt

# Placeholder string, since a job could potentially return None on purpose
_JOB_NOT_FINISHED = '*@#%$*@#___GRIDMAP___NOT___DONE___@#%**#*$&*%'


class JobException(Exception):
    '''
    New exception type for when one of the jobs crashed.
    '''
    pass


class Job(object):
    """
    Central entity that wraps a function and its data. Basically, a job consists
    of a function, its argument list, its keyword list and a field "ret" which
    is filled, when the execute method gets called.

    .. note::

       This can only be used to wrap picklable functions (i.e., those that
       are defined at the module or class level).
    """

    __slots__ = ('_f', 'args', 'id', 'kwlist', 'cleanup', 'ret', 'traceback',
                 'num_slots', 'mem_free', 'white_list', 'path', 'uniq_id',
                 'name', 'queue', 'environment', 'working_dir',
                 'cause_of_death', 'num_resubmits', 'home_address',
                 'log_stderr_fn', 'log_stdout_fn', 'timestamp', 'host_name',
<<<<<<< HEAD
                 'heart_beat', 'track_mem', 'track_cpu', 'engine')

    def __init__(self, f, args, kwlist=None, cleanup=True, mem_free="1G",
                 name='gridmap_job', num_slots=1, queue=DEFAULT_QUEUE, engine="SGE"):
=======
                 'heart_beat', 'track_mem', 'track_cpu', 'interpreting_shell',
                 'copy_env')

    def __init__(self, f, args, kwlist=None, cleanup=True, mem_free="1G",
                 name='gridmap_job', num_slots=1, queue=DEFAULT_QUEUE,
                 interpreting_shell=None, copy_env=True, add_env=None):
>>>>>>> f5104ec9
        """
        Initializes a new Job.

        :param f: a function, which should be executed.
        :type f: function
        :param args: argument list of function f
        :type args: list
        :param kwlist: dictionary of keyword arguments for f
        :type kwlist: dict
        :param cleanup: flag that determines the cleanup of input and log file
        :type cleanup: boolean
        :param mem_free: Estimate of how much memory this job will need (for
                         scheduling)
        :type mem_free: str
        :param name: Name to give this job
        :type name: str
        :param num_slots: Number of slots this job should use.
        :type num_slots: int
        :param queue: SGE queue to schedule job on.
        :type queue: str
<<<<<<< HEAD

        :param engine: Indicates compatability with a grid engine. Either SGE or TORQUE / PBS
        :type engine: str

=======
        :param interpreting_shell: The interpreting shell for the job
        :type interpreting_shell: str
        :param copy_env: copy environment from master node to worker node?
        :type copy_env: boolean
        :param add_env: Environment variables to add to the environment.
                        Overwrites variables which already exist due to
                        ``copy_env=True``.
        :type add_env: dict
>>>>>>> f5104ec9
        """
        self.track_mem = []
        self.track_cpu = []
        self.heart_beat = None
        self.traceback = None
        self.host_name = ''
        self.timestamp = None
        self.log_stdout_fn = ''
        self.log_stderr_fn = ''
        self.home_address = ''
        self.num_resubmits = 0
        self.cause_of_death = ''
        self.path = None
        self._f = None
        self.function = f
        self.args = args
        self.id = -1
        self.kwlist = kwlist if kwlist is not None else {}
        self.cleanup = cleanup
        self.ret = _JOB_NOT_FINISHED
        self.num_slots = num_slots
        self.mem_free = mem_free
        self.white_list = []
        self.name = name.replace(' ', '_')
        self.queue = queue
<<<<<<< HEAD
        self.engine = engine
=======
        self.interpreting_shell = interpreting_shell
        self.copy_env = copy_env
>>>>>>> f5104ec9
        # Save copy of environment variables
        self.environment = {}
        def _add_env(env_vars):
            for env_var, value in env_vars.items():
                try:
                    if not isinstance(env_var, bytes):
                        env_var = env_var.encode()
                    if not isinstance(value, bytes):
                        value = value.encode()
                except UnicodeEncodeError:
                    logger = logging.getLogger(__name__)
                    logger.warning('Skipping non-ASCII environment variable.')
                else:
                    self.environment[env_var] = value
        if self.copy_env:
            _add_env(os.environ)
        if add_env is not None:
            _add_env(add_env)
        self.working_dir = os.getcwd()

    @property
    def function(self):
        ''' Function this job will execute. '''
        return self._f

    @function.setter
    def function(self, f):
        """
        setter for function that carefully takes care of
        namespace, avoiding __main__ as a module
        """

        m = inspect.getmodule(f)
        try:
            self.path = os.path.dirname(os.path.abspath(
                inspect.getsourcefile(f)))
        except TypeError:
            self.path = ''

        # if module is not __main__, all is good. If the function is a
        #   partial function we'll take it as is also.
        if isinstance(f, functools.partial) or m.__name__ != "__main__":
            self._f = f

        else:

            # determine real module name
            mn = os.path.splitext(os.path.basename(m.__file__))[0]

            # make sure module is present
            import_module(mn)

            # get module
            mod = sys.modules[mn]

            # set function from module
            self._f = getattr(mod, f.__name__)

    def execute(self):
        """
        Executes function f with given arguments
        and writes return value to field ret.
        If an exception is encountered during execution, ret will
        contain a pickled version of it.
        Input data is removed after execution to save space.
        """
        try:
            self.ret = self.function(*self.args, **self.kwlist)
        except Exception as exception:
            self.ret = exception
            self.traceback = traceback.format_exc()
            traceback.print_exc()

    @property
    def native_specification(self):
        """
        define python-style getter
        """
        pbs = (self.engine == "TORQUE" or self.engine == "PBS")
        sge = (self.engine == "SGE")

<<<<<<< HEAD
        ret = ""

        if sge:
            ret = "-shell yes -b yes"
=======
        ret = "-shell yes"
        if self.interpreting_shell:
            ret += " -S {}".format(self.interpreting_shell)
        ret += " -b yes"
>>>>>>> f5104ec9

        if self.num_slots and self.num_slots > 1:
            if sge:
                ret += " -pe smp {}".format(self.num_slots)
            if pbs:
                ret += " -l nodes=1:ppn={}".format(self.num_slots)

        if self.mem_free and USE_MEM_FREE:
            if sge:
                ret += " -l mem_free={}".format(self.mem_free)
            if pbs:
                ret += " -l mem={}".format(self.mem_free)

        if self.white_list:
            if sge:
                ret += " -l h={}".format('|'.join(self.white_list))

        if self.queue:
            ret += " -q {}".format(self.queue)

        return ret


###############################
# Job Submission and Monitoring
###############################

class JobMonitor(object):
    """
    Job monitor that communicates with other nodes via 0MQ.
    """
    def __init__(self, temp_dir=DEFAULT_TEMP_DIR):
        """
        set up socket
        """
        self.logger = logging.getLogger(__name__)

        context = zmq.Context()
        self.temp_dir = temp_dir
        self.socket = context.socket(zmq.REP)

        self.host_name = gethostname()
        self.ip_address = gethostbyname(self.host_name)

        for _, _, _, _, (ip, _) in getaddrinfo(getfqdn(), 0):
            if ip != '127.0.0.1':
                self.ip_address = ip
                self.interface = "tcp://%s" % (self.ip_address)
                break
        else:
            self.logger.warning('IP address for JobMonitor server is '
                                '127.0.0.1.  Runners on other machines will be'
                                ' unable to connect.')
            self.ip_address = '127.0.0.1'

        self.interface = "tcp://%s" % (self.ip_address)

        # bind to random port and remember it
        self.port = self.socket.bind_to_random_port(self.interface)
        self.home_address = "%s:%i" % (self.interface, self.port)

        self.logger.info("Setting up JobMonitor on %s", self.home_address)

        # uninitialized field (set in check method)
        self.jobs = []
        self.ids = []
        self.session_id = None
        self.id_to_job = {}

    def __enter__(self):
        '''
        Enable JobMonitor to be used as a context manager.
        '''
        return self

    def __exit__(self, exc_type, exc_value, exc_tb):
        '''
        Gracefully handle exceptions by terminating all jobs, and closing
        sockets.
        '''
        # Always close socket
        self.socket.close()

        # Clean up if we have a valid session
        if self.session_id is not None:
            with Session(self.session_id) as session:
                # If we encounter an exception, kill all jobs
                if exc_type is not None:
                    self.logger.info('Encountered %s, so killing all jobs.',
                                     exc_type.__name__)
                    # try to kill off all old jobs
                    try:
                        session.control(JOB_IDS_SESSION_ALL,
                                        JobControlAction.TERMINATE)
                    except InvalidJobException:
                        self.logger.debug("Could not kill all jobs for " +
                                          "session.", exc_info=True)

                # Get rid of job info to prevent memory leak
                try:
                    session.synchronize([JOB_IDS_SESSION_ALL], TIMEOUT_NO_WAIT,
                                        dispose=True)
                except ExitTimeoutException:
                    pass

    def check(self, session_id, jobs):
        """
        serves input and output data
        """
        # save list of jobs
        self.jobs = jobs
        self.id_to_job = {job.id: job for job in self.jobs}

        # keep track of DRMAA session_id (for resubmissions)
        self.session_id = session_id

        # determines in which interval to check if jobs are alive
        self.logger.debug('Starting local hearbeat')
        local_heart = multiprocessing.Process(target=_heart_beat,
                                              args=(-1, self.home_address, -1,
                                                    "", CHECK_FREQUENCY))
        local_heart.start()
        try:
            self.logger.debug("Starting ZMQ event loop")
            # main loop
            while not self.all_jobs_done():
                self.logger.debug('Waiting for message')
                msg_str = self.socket.recv()
                msg = zloads(msg_str)
                self.logger.debug('Received message: %s', msg)
                return_msg = ""

                job_id = msg["job_id"]

                # only if its not the local beat
                if job_id != -1:
                    # If message is from a valid job, process that message
                    if job_id in self.id_to_job:
                        job = self.id_to_job[job_id]

                        if msg["command"] == "fetch_input":
                            return_msg = self.id_to_job[job_id]
                            job.timestamp = datetime.now()
                            self.logger.debug("Received input request from %s",
                                              job_id)

                        if msg["command"] == "store_output":
                            # be nice
                            return_msg = "thanks"

                            # store tmp job object
                            if isinstance(msg["data"], Job):
                                tmp_job = msg["data"]
                                # copy relevant fields
                                job.ret = tmp_job.ret
                                job.traceback = tmp_job.traceback
                                self.logger.info("Received output from %s",
                                                  job_id)
                            # Returned exception instead of job, so store that
                            elif isinstance(msg["data"], tuple):
                                job.ret, job.traceback = msg["data"]
                                self.logger.info("Received exception from %s",
                                                  job_id)
                            else:
                                self.logger.error(("Received message with " +
                                                   "invalid data: %s"), msg)
                                job.ret = msg["data"]
                            job.timestamp = datetime.now()

                        if msg["command"] == "heart_beat":
                            job.heart_beat = msg["data"]

                            # keep track of mem and cpu
                            try:
                                job.track_mem.append(job.heart_beat["memory"])
                                job.track_cpu.append(job.heart_beat["cpu_load"])
                            except (ValueError, TypeError):
                                self.logger.error("Error decoding heart-beat",
                                                  exc_info=True)
                            return_msg = "all good"
                            job.timestamp = datetime.now()

                        if msg["command"] == "get_job":
                            # serve job for display
                            return_msg = job
                        else:
                            # update host name
                            job.host_name = msg["host_name"]
                    # If this is an unknown job, report it and reply
                    else:
                        self.logger.error(('Received message from unknown job' +
                                           ' with ID %s. Known job IDs are: ' +
                                           '%s'), job_id,
                                          list(self.id_to_job.keys()))
                        return_msg = 'thanks, but no thanks'
                else:
                    # run check
                    self.check_if_alive()

                    if msg["command"] == "get_jobs":
                        # serve list of jobs for display
                        return_msg = self.jobs

                # send back compressed response
                self.logger.debug('Sending reply: %s', return_msg)
                self.socket.send(zdumps(return_msg))
        finally:
            # Kill child processes that we don't need anymore
            local_heart.terminate()

    def check_if_alive(self):
        """
        check if jobs are alive and determine cause of death if not
        """
        self.logger.debug('Checking if jobs are alive')
        for job in self.jobs:

            # noting was returned yet
            if job.ret == _JOB_NOT_FINISHED:

                # exclude first-timers
                if job.timestamp is not None:
                    # check heart-beats if there was a long delay
                    current_time = datetime.now()
                    time_delta = current_time - job.timestamp
                    if time_delta.seconds > MAX_TIME_BETWEEN_HEARTBEATS:
                        self.logger.debug("It has been %s seconds since we " +
                                          "received a message from job %s",
                                          time_delta.seconds, job.id)
                        self.logger.error("Job died for unknown reason")
                        job.cause_of_death = "unknown"
                    elif (len(job.track_cpu) > MAX_IDLE_HEARTBEATS and
                          all(cpu_load <= IDLE_THRESHOLD and not running
                              for cpu_load, running in
                              job.track_cpu[-MAX_IDLE_HEARTBEATS:])):
                        self.logger.error('Job stalled for unknown reason.')
                        job.cause_of_death = 'stalled'

            # could have been an exception, we check right away
            elif isinstance(job.ret, Exception):
                job.cause_of_death = 'exception'

                # Send error email, in addition to raising and logging exception
                if SEND_ERROR_MAIL:
                    send_error_mail(job)

                # Format traceback much like joblib does
                self.logger.error("-" * 80)
                self.logger.error("GridMap job traceback for %s:", job.name)
                self.logger.error("-" * 80)
                self.logger.error("Exception: %s", type(job.ret).__name__)
                self.logger.error("Job ID: %s", job.id)
                self.logger.error("Host: %s", job.host_name)
                self.logger.error("." * 80)
                self.logger.error(job.traceback)
                raise job.ret

            # attempt to resubmit
            if job.cause_of_death:
                self.logger.info("Creating error report")

                # send report
                if SEND_ERROR_MAIL:
                    send_error_mail(job)

                # try to resubmit
                old_id = job.id
                job.track_cpu = []
                job.track_mem = []
                handle_resubmit(self.session_id, job, temp_dir=self.temp_dir)
                # Update job ID if successfully resubmitted
                self.logger.info('Resubmitted job %s; it now has ID %s',
                                 old_id,
                                 job.id)
                del self.id_to_job[old_id]
                self.id_to_job[job.id] = job

                # break out of loop to avoid too long delay
                break

    def all_jobs_done(self):
        """
        checks for all jobs if they are done
        """
        if self.logger.getEffectiveLevel() == logging.DEBUG:
            num_jobs = len(self.jobs)
            num_completed = sum((job.ret != _JOB_NOT_FINISHED and
                                 not isinstance(job.ret, Exception))
                                for job in self.jobs)
            self.logger.debug('%i out of %i jobs completed', num_completed,
                              num_jobs)

        # exceptions will be handled in check_if_alive
        return all((job.ret != _JOB_NOT_FINISHED and not isinstance(job.ret,
                                                                    Exception))
                   for job in self.jobs)


def _send_mail(subject, body_text, attachments=None):
    """
    Send out job status email

    This is a helper function for send_error_mail and send_completion_mail
    """

    logger = logging.getLogger(__name__)

    # Connect to server
    try:
        s = smtplib.SMTP(SMTP_SERVER)
    except smtplib.SMTPConnectError:
        logger.error('Failed to connect to SMTP server to send status ' +
                     'email.', exc_info=True)
        return

    # create message
    msg = MIMEMultipart()
    msg["subject"] = subject
    msg["From"] = ERROR_MAIL_SENDER
    msg["To"] = ERROR_MAIL_RECIPIENT

    logger.info('Email body: %s', body_text)

    body_msg = MIMEText(body_text)
    msg.attach(body_msg)

    if attachments is not None:
        for attachment in attachments:
            msg.attach(attachment)

    # Send mail
    try:
        s.sendmail(ERROR_MAIL_SENDER, ERROR_MAIL_RECIPIENT, msg.as_string())
    except (SMTPRecipientsRefused, SMTPHeloError, SMTPSenderRefused,
            SMTPDataError):
        logger.error('Failed to send status email.', exc_info=True)

    s.quit()


def send_error_mail(job):
    """
    send out diagnostic email
    """
    logger = logging.getLogger(__name__)

    # create message
    subject = "GridMap error {}".format(job.name)
    attachments = list()

    # compose error message
    body_text = ""
    body_text += "Job {}\n".format(job.name)
    body_text += "Last timestamp: {}\n".format(job.timestamp)
    body_text += "Resubmissions: {}\n".format(job.num_resubmits)
    body_text += "Cause of death: {}\n".format(job.cause_of_death)

    if job.heart_beat:
        body_text += "Last memory usage: {}\n".format(job.heart_beat["memory"])
        body_text += "Last cpu load: {}\n".format(job.heart_beat["cpu_load"][0])
        body_text += ("Process was running at last check: " +
                      "{}\n\n").format(job.heart_beat["cpu_load"][1])

    body_text += "Host: {}\n\n".format(job.host_name)

    if isinstance(job.ret, Exception):
        body_text += "Job encountered exception: {}\n".format(job.ret)
        body_text += "Stacktrace: {}\n\n".format(job.traceback)

    # attach log file
    if job.heart_beat and "log_file" in job.heart_beat:
        log_file_attachement = MIMEText(job.heart_beat['log_file'])
        log_file_attachement.add_header('Content-Disposition', 'attachment',
                                        filename='{}_log.txt'.format(job.id))
        attachments.append(log_file_attachement)

    # if matplotlib is installed
    if CREATE_PLOTS:
        #TODO: plot to cstring directly (some code is there)
        #imgData = cStringIO.StringIO()
        #plt.savefig(imgData, format='png')

        # rewind the data
        #imgData.seek(0)
        #plt.savefig(imgData, format="png")

        time = [HEARTBEAT_FREQUENCY * i for i in range(len(job.track_mem))]

        # attack mem plot
        img_mem_fn = os.path.join('/tmp', "{}_mem.png".format(job.id))
        plt.figure(1)
        plt.plot(time, job.track_mem, "-o")
        plt.xlabel("time (s)")
        plt.ylabel("memory usage")
        plt.savefig(img_mem_fn)
        plt.close()
        with open(img_mem_fn, "rb") as img_mem:
            img_data = img_mem.read()
        img_mem_attachement = MIMEImage(img_data)
        img_mem_attachement.add_header('Content-Disposition', 'attachment',
                                       filename=os.path.basename(img_mem_fn))
        attachments.append(img_mem_attachement)

        # attach cpu plot
        img_cpu_fn = os.path.join("/tmp", "{}_cpu.png".format(job.id))
        plt.figure(2)
        plt.plot(time, [cpu_load for cpu_load, _ in job.track_cpu], "-o")
        plt.xlabel("time (s)")
        plt.ylabel("cpu load")
        plt.savefig(img_cpu_fn)
        plt.close()
        with open(img_cpu_fn, "rb") as img_cpu:
            img_data = img_cpu.read()
        img_cpu_attachement = MIMEImage(img_data)
        img_cpu_attachement.add_header('Content-Disposition', 'attachment',
                                       filename=os.path.basename(img_cpu_fn))
        attachments.append(img_cpu_attachement)

    # Send mail
    _send_mail(subject, body_text, attachments)

    # Clean up plot temporary files
    if CREATE_PLOTS:
        os.unlink(img_cpu_fn)
        os.unlink(img_mem_fn)


def handle_resubmit(session_id, job, temp_dir=DEFAULT_TEMP_DIR):
    """
    heuristic to determine if the job should be resubmitted

    side-effect:
    job.num_resubmits incremented
    job.id set to new ID
    """
    # reset some fields
    job.timestamp = None
    job.heart_beat = None

    if job.num_resubmits < NUM_RESUBMITS:
        logger = logging.getLogger(__name__)
        logger.warning("Looks like job %s (%s) died an unnatural death, " +
                       "resubmitting (previous resubmits = %i)", job.name,
                       job.id, job.num_resubmits)

        # remove node from white_list
        node_name = '{}@{}'.format(job.queue, job.host_name)
        if job.white_list and node_name in job.white_list:
            job.white_list.remove(node_name)

        # increment number of resubmits
        job.num_resubmits += 1
        job.cause_of_death = ""

        _resubmit(session_id, job, temp_dir)
    else:
        raise JobException(("Job {0} ({1}) failed after {2} " +
                            "resubmissions").format(job.name, job.id,
                                                    NUM_RESUBMITS))


def _execute(job):
    """
    Cannot pickle method instances, so fake a function.
    Used by _process_jobs_locally
    """
    job.execute()
    return job.ret


def _process_jobs_locally(jobs, max_processes=1):
    """
    Local execution using the package multiprocessing, if present

    :param jobs: jobs to be executed
    :type jobs: list of Job
    :param max_processes: maximal number of processes
    :type max_processes: int

    :return: list of jobs, each with return in job.ret
    :rtype: list of Job
    """
    logger = logging.getLogger(__name__)
    logger.info("using %i processes", max_processes)

    if max_processes == 1:
        # perform sequential computation
        for job in jobs:
            job.execute()
    else:
        pool = Pool(max_processes)
        result = pool.map(_execute, jobs)
        for ret_val, job in zip(result, jobs):
            job.ret = ret_val
        pool.close()
        pool.join()

    return jobs


def _submit_jobs(jobs, home_address, temp_dir=DEFAULT_TEMP_DIR, white_list=None,
                 quiet=True):
    """
    Method used to send a list of jobs onto the cluster.
    :param jobs: list of jobs to be executed
    :type jobs: list of `Job`
    :param home_address: Full address (including IP and port) of JobMonitor on
                         submitting host. Running jobs will communicate with the
                         parent process at that address via ZMQ.
    :type home_address: str
    :param temp_dir: Local temporary directory for storing output for an
                     individual job.
    :type temp_dir: str
    :param white_list: List of acceptable nodes to use for scheduling job. If
                       None, all are used.
    :type white_list: list of str
    :param quiet: When true, do not output information about the jobs that have
                  been submitted.
    :type quiet: bool

    :returns: Session ID
    """
    with Session() as session:
        for job in jobs:
            # set job white list
            job.white_list = white_list

            # remember address of submission host
            job.home_address = home_address

            # append jobs
            _append_job_to_session(session, job, temp_dir=temp_dir, quiet=quiet)

        sid = session.contact
    return sid


def _append_job_to_session(session, job, temp_dir=DEFAULT_TEMP_DIR, quiet=True):
    """
    For an active session, append new job based on information stored in job
    object. Also sets job.id to the ID of the job on the grid.

    :param session: The current DRMAA session with the grid engine.
    :type session: Session
    :param job: The Job to add to the queue.
    :type job: `Job`
    :param temp_dir: Local temporary directory for storing output for an
                    individual job.
    :type temp_dir: str
    :param quiet: When true, do not output information about the jobs that have
                  been submitted.
    :type quiet: bool
    """

    jt = session.createJobTemplate()
    logger = logging.getLogger(__name__)
    # logger.debug('{}'.format(job.environment))
    jt.jobEnvironment = job.environment

    # Run module using python -m to avoid ImportErrors when unpickling jobs
    jt.remoteCommand = sys.executable
    jt.args = ['-m', 'gridmap.runner', '{}'.format(job.home_address), job.path]
    jt.nativeSpecification = job.native_specification
    jt.jobName = job.name
    jt.workingDirectory = job.working_dir
    jt.outputPath = ":{}".format(temp_dir)
    jt.errorPath = ":{}".format(temp_dir)

    # Create temp directory if necessary
    if not os.path.exists(temp_dir):
        try:
            os.makedirs(temp_dir)
        except OSError:
            logger.warning(("Failed to create temporary directory " +
                            "{}.  Your jobs may not start " +
                            "correctly.").format(temp_dir))

    job_id = session.runJob(jt)

    # set job fields that depend on the job_id assigned by grid engine
    job.id = job_id
    job.log_stdout_fn = os.path.join(temp_dir, '{}.o{}'.format(job.name,
                                                               job_id))
    job.log_stderr_fn = os.path.join(temp_dir, '{}.e{}'.format(job.name,
                                                               job_id))

    if not quiet:
        print('Your job {} has been submitted with id {}'.format(job.name,
                                                                 job_id),
              file=sys.stderr)

    session.deleteJobTemplate(jt)


def process_jobs(jobs, temp_dir=DEFAULT_TEMP_DIR, white_list=None, quiet=True,
                 max_processes=1, local=False, require_cluster=False):
    """
    Take a list of jobs and process them on the cluster.

    :param jobs: Jobs to run.
    :type jobs: list of Job
    :param temp_dir: Local temporary directory for storing output for an
                     individual job.
    :type temp_dir: str
    :param white_list: If specified, limit nodes used to only those in list.
    :type white_list: list of str
    :param quiet: When true, do not output information about the jobs that have
                  been submitted.
    :type quiet: bool
    :param max_processes: The maximum number of concurrent processes to use if
                          processing jobs locally.
    :type max_processes: int
    :param local: Should we execute the jobs locally in separate processes
                  instead of on the the cluster?
    :type local: bool
    :param require_cluster: Should we raise an exception if access to cluster
                            is not available?
    :type require_cluster: bool

    :returns: List of Job results
    """
    if (not local and not DRMAA_PRESENT):
        logger = logging.getLogger(__name__)
        if require_cluster:
            raise DRMAANotPresentException(
                'Could not import drmaa, but cluster access required.'
            )
        logger.warning('Could not import drmaa. Processing jobs locally.')
        local = True

    if not local:
        # initialize monitor to get port number
        with JobMonitor(temp_dir=temp_dir) as monitor:
            # get interface and port
            home_address = monitor.home_address

            # job_id field is attached to each job object
            sid = _submit_jobs(jobs, home_address, temp_dir=temp_dir,
                               white_list=white_list, quiet=quiet)

            # handling of inputs, outputs and heartbeats
            monitor.check(sid, jobs)
    else:
        _process_jobs_locally(jobs, max_processes=max_processes)

    return [job.ret for job in jobs]


def _resubmit(session_id, job, temp_dir):
    """
    Resubmit a failed job.

    :returns: ID of new job
    """
    logger = logging.getLogger(__name__)
    logger.info("starting resubmission process")

    if DRMAA_PRESENT:
        # append to session
        with Session(session_id) as session:
            # try to kill off old job
            try:
                session.control(job.id, JobControlAction.TERMINATE)
                logger.info("zombie job killed")
            except Exception:
                logger.error("Could not kill job with SGE id %s", job.id,
                             exc_info=True)
            # create new job
            _append_job_to_session(session, job, temp_dir=temp_dir)
    else:
        logger.error("Could not restart job because we're in local mode.")


#####################
# MapReduce Interface
#####################
def grid_map(f, args_list, cleanup=True, mem_free="1G", name='gridmap_job',
             num_slots=1, temp_dir=DEFAULT_TEMP_DIR, white_list=None,
             queue=DEFAULT_QUEUE, quiet=True, local=False, max_processes=1,
             interpreting_shell=None, copy_env=True, add_env=None,
             completion_mail=False, require_cluster=False):
    """
    Maps a function onto the cluster.

    .. note::

       This can only be used with picklable functions (i.e., those that are
       defined at the module or class level).

    :param f: The function to map on args_list
    :type f: function
    :param args_list: List of arguments to pass to f
    :type args_list: list
    :param cleanup: Should we remove the stdout and stderr temporary files for
                    each job when we're done? (They are left in place if there's
                    an error.)
    :type cleanup: bool
    :param mem_free: Estimate of how much memory each job will need (for
                     scheduling). (Not currently used, because our cluster does
                     not have that setting enabled.)
    :type mem_free: str
    :param name: Base name to give each job (will have a number add to end)
    :type name: str
    :param num_slots: Number of slots each job should use.
    :type num_slots: int
    :param temp_dir: Local temporary directory for storing output for an
                     individual job.
    :type temp_dir: str
    :param white_list: If specified, limit nodes used to only those in list.
    :type white_list: list of str
    :param queue: The SGE queue to use for scheduling.
    :type queue: str
    :param quiet: When true, do not output information about the jobs that have
                  been submitted.
    :type quiet: bool
    :param local: Should we execute the jobs locally in separate processes
                  instead of on the the cluster?
    :type local: bool
    :param max_processes: The maximum number of concurrent processes to use if
                          processing jobs locally.
    :type max_processes: int
    :param interpreting_shell: The interpreting shell for the jobs.
    :type interpreting_shell: str
    :param copy_env: copy environment from master node to worker node?
    :type copy_env: boolean
    :param add_env: Environment variables to add to the environment.
                    Overwrites variables which already exist due to
                    ``copy_env=True``.
    :type add_env: dict
    :param completion_mail: whether to send an e-mail upon completion of all
                            jobs
    :type completion_mail: boolean
    :param require_cluster: Should we raise an exception if access to cluster
                            is not available?
    :type require_cluster: bool

    :returns: List of Job results
    """

    # construct jobs
    jobs = [Job(f, [args] if not isinstance(args, list) else args,
                cleanup=cleanup, mem_free=mem_free,
                name='{}{}'.format(name, job_num), num_slots=num_slots,
                queue=queue, interpreting_shell=interpreting_shell,
                copy_env=copy_env, add_env=add_env)
            for job_num, args in enumerate(args_list)]

    # process jobs
    job_results = process_jobs(jobs, temp_dir=temp_dir,
                               white_list=white_list,
                               quiet=quiet, local=local,
                               max_processes=max_processes,
                               require_cluster=require_cluster)

    # send a completion mail (if requested and configured)
    if completion_mail and SEND_ERROR_MAIL:
        send_completion_mail(name=name)

    return job_results


def send_completion_mail(name):
    """
    send out success email
    """
    # create message
    subject = "GridMap completed grid_map {}".format(name)

    # compose error message
    body_text = ""
    body_text += "Job {}\n".format(name)

    # Send mail
    _send_mail(subject, body_text)<|MERGE_RESOLUTION|>--- conflicted
+++ resolved
@@ -115,19 +115,13 @@
                  'name', 'queue', 'environment', 'working_dir',
                  'cause_of_death', 'num_resubmits', 'home_address',
                  'log_stderr_fn', 'log_stdout_fn', 'timestamp', 'host_name',
-<<<<<<< HEAD
-                 'heart_beat', 'track_mem', 'track_cpu', 'engine')
-
-    def __init__(self, f, args, kwlist=None, cleanup=True, mem_free="1G",
-                 name='gridmap_job', num_slots=1, queue=DEFAULT_QUEUE, engine="SGE"):
-=======
                  'heart_beat', 'track_mem', 'track_cpu', 'interpreting_shell',
                  'copy_env')
 
     def __init__(self, f, args, kwlist=None, cleanup=True, mem_free="1G",
                  name='gridmap_job', num_slots=1, queue=DEFAULT_QUEUE,
-                 interpreting_shell=None, copy_env=True, add_env=None):
->>>>>>> f5104ec9
+                 interpreting_shell=None, copy_env=True, add_env=None
+                 engine='SGE'):
         """
         Initializes a new Job.
 
@@ -148,12 +142,9 @@
         :type num_slots: int
         :param queue: SGE queue to schedule job on.
         :type queue: str
-<<<<<<< HEAD
-
-        :param engine: Indicates compatability with a grid engine. Either SGE or TORQUE / PBS
+        :param engine: Indicates compatability with a grid engine. Either SGE or
+                        TORQUE / PBS
         :type engine: str
-
-=======
         :param interpreting_shell: The interpreting shell for the job
         :type interpreting_shell: str
         :param copy_env: copy environment from master node to worker node?
@@ -162,7 +153,6 @@
                         Overwrites variables which already exist due to
                         ``copy_env=True``.
         :type add_env: dict
->>>>>>> f5104ec9
         """
         self.track_mem = []
         self.track_cpu = []
@@ -188,12 +178,10 @@
         self.white_list = []
         self.name = name.replace(' ', '_')
         self.queue = queue
-<<<<<<< HEAD
         self.engine = engine
-=======
         self.interpreting_shell = interpreting_shell
         self.copy_env = copy_env
->>>>>>> f5104ec9
+
         # Save copy of environment variables
         self.environment = {}
         def _add_env(env_vars):
@@ -275,17 +263,11 @@
         pbs = (self.engine == "TORQUE" or self.engine == "PBS")
         sge = (self.engine == "SGE")
 
-<<<<<<< HEAD
-        ret = ""
-
-        if sge:
-            ret = "-shell yes -b yes"
-=======
         ret = "-shell yes"
         if self.interpreting_shell:
             ret += " -S {}".format(self.interpreting_shell)
         ret += " -b yes"
->>>>>>> f5104ec9
+
 
         if self.num_slots and self.num_slots > 1:
             if sge:
