# -*- coding: utf-8 -*-

# Written (W) 2008-2012 Christian Widmer
# Written (W) 2008-2010 Cheng Soon Ong
# Written (W) 2012-2014 Daniel Blanchard, dblanchard@ets.org
# Copyright (C) 2008-2012 Max-Planck-Society, 2012-2014 ETS

# This file is part of GridMap.

# GridMap is free software: you can redistribute it and/or modify
# it under the terms of the GNU General Public License as published by
# the Free Software Foundation, either version 3 of the License, or
# (at your option) any later version.

# GridMap is distributed in the hope that it will be useful,
# but WITHOUT ANY WARRANTY; without even the implied warranty of
# MERCHANTABILITY or FITNESS FOR A PARTICULAR PURPOSE.  See the
# GNU General Public License for more details.

# You should have received a copy of the GNU General Public License
# along with GridMap.  If not, see <http://www.gnu.org/licenses/>.

"""
This module provides wrappers that simplify submission and collection of jobs,
in a more 'pythonic' fashion.

We use pyZMQ to provide a heart beat feature that allows close monitoring
of submitted jobs and take appropriate action in case of failure.

:author: Christian Widmer
:author: Cheng Soon Ong
:author: Dan Blanchard (dblanchard@ets.org)

"""

from __future__ import (absolute_import, division, print_function,
                        unicode_literals)

import inspect
import logging
import multiprocessing
import os
import smtplib
import sys
import traceback
import functools
from datetime import datetime
from email.mime.multipart import MIMEMultipart
from email.mime.text import MIMEText
from email.mime.image import MIMEImage
from io import open
from importlib import import_module
from multiprocessing import Pool
from socket import gethostname, gethostbyname, getaddrinfo, getfqdn
from smtplib import (SMTPRecipientsRefused, SMTPHeloError, SMTPSenderRefused,
                     SMTPDataError)

import zmq

from gridmap.conf import (CHECK_FREQUENCY, CREATE_PLOTS, DEFAULT_QUEUE,
                          DRMAA_PRESENT, ERROR_MAIL_RECIPIENT,
                          ERROR_MAIL_SENDER, HEARTBEAT_FREQUENCY,
                          IDLE_THRESHOLD, MAX_IDLE_HEARTBEATS,
                          MAX_TIME_BETWEEN_HEARTBEATS, NUM_RESUBMITS,
                          SEND_ERROR_MAIL, SMTP_SERVER, USE_MEM_FREE,
                          DEFAULT_TEMP_DIR, DEFAULT_PAR_ENV)
from gridmap.data import zdumps, zloads
from gridmap.runner import _heart_beat


class DRMAANotPresentException(ImportError):
    pass


if DRMAA_PRESENT:
    from drmaa import (ExitTimeoutException, InvalidJobException,
                       JobControlAction, JOB_IDS_SESSION_ALL, Session,
                       TIMEOUT_NO_WAIT)

# Python 2.x backward compatibility
if sys.version_info < (3, 0):
    range = xrange

# Setup back-end if we're using matplotlib
if CREATE_PLOTS:
    import matplotlib
    matplotlib.use('AGG')
    import matplotlib.pyplot as plt

# Placeholder string, since a job could potentially return None on purpose
_JOB_NOT_FINISHED = '*@#%$*@#___GRIDMAP___NOT___DONE___@#%**#*$&*%'


class JobException(Exception):
    '''
    New exception type for when one of the jobs crashed.
    '''
    pass


class Job(object):
    """
    Central entity that wraps a function and its data. Basically, a job consists
    of a function, its argument list, its keyword list and a field "ret" which
    is filled, when the execute method gets called.

    .. note::

       This can only be used to wrap picklable functions (i.e., those that
       are defined at the module or class level).
    """

    __slots__ = ('function', 'args', 'id', 'kwlist', 'cleanup', 'ret', 'traceback',
                 'num_slots', 'mem_free', 'white_list', 'path', 'uniq_id',
                 'name', 'queue', 'environment', 'working_dir',
                 'cause_of_death', 'num_resubmits', 'home_address',
                 'log_stderr_fn', 'log_stdout_fn', 'timestamp', 'host_name',
                 'heart_beat', 'track_mem', 'track_cpu', 'interpreting_shell',
<<<<<<< HEAD
                 'copy_env','par_env', 'project', 'validation_level', 
                 'os_distribution', 'os_minor')

    def __init__(self, f, args, kwlist=None, cleanup=True, mem_free="1G",
                 name='gridmap_job', num_slots=1, queue=DEFAULT_QUEUE,
                 interpreting_shell=None, copy_env=True, add_env=None, par_env=DEFAULT_PAR_ENV,
                 project=None, validation_level=None, os_distribution=None, os_minor=None):
=======
                 'copy_env', 'par_env', 'gpu', 'h_vmem', 'h_rt', 'resources')

    def __init__(self, f, args, kwlist=None, cleanup=True, mem_free="1G",
                 name='gridmap_job', num_slots=1, queue=DEFAULT_QUEUE,
                 interpreting_shell=None, copy_env=True, add_env=None,
                 par_env=DEFAULT_PAR_ENV, gpu=0, h_vmem=None, h_rt=None,
                 resources=None):
>>>>>>> 0d7fb3d1
        """
        Initializes a new Job.

        :param f: a function, which should be executed.
        :type f: function
        :param args: argument list of function f
        :type args: list
        :param kwlist: dictionary of keyword arguments for f
        :type kwlist: dict
        :param cleanup: flag that determines the cleanup of input and log file
        :type cleanup: boolean
        :param mem_free: Estimate of how much memory this job will need (for
                         scheduling)
        :type mem_free: str
        :param name: Name to give this job
        :type name: str
        :param num_slots: Number of slots this job should use.
        :type num_slots: int
        :param queue: SGE queue to schedule job on.
        :type queue: str
        :param interpreting_shell: The interpreting shell for the job
        :type interpreting_shell: str
        :param copy_env: copy environment from master node to worker node?
        :type copy_env: boolean
        :param add_env: Environment variables to add to the environment.
                        Overwrites variables which already exist due to
                        ``copy_env=True``.
        :type add_env: dict
        :param par_env: parallel environment to use.
        :type par_env: str
<<<<<<< HEAD
        :param project: the project to which this job is assigned
        :type project: str
        :param validation_level: validation level for the job
        :type validation_level: str value e|w|n|p|v
        :param os_distribution: os that need job to run on machine
        :type os_distribution: str
        :param os_minor: os minor version that need job to run on machine
        :type os_minor: str
        
=======
        :param gpu: number of GPUs to request
        :type gpu: int
        :param h_vmem: hard virtual memory limit (e.g. "4G")
        :type h_vmem: str, optional
        :param h_rt: hard runtime limit (e.g. "00:59:00")
        :type h_rt: str, optional
        :param resources: list of additional custom resources specifications
        :type resources: list of str, optional
>>>>>>> 0d7fb3d1
        """
        avaliable_validation_levels = ['e', 'w', 'n', 'p', 'v'] 
        self.track_mem = []
        self.track_cpu = []
        self.heart_beat = None
        self.traceback = None
        self.host_name = ''
        self.timestamp = None
        self.log_stdout_fn = ''
        self.log_stderr_fn = ''
        self.home_address = ''
        self.num_resubmits = 0
        self.cause_of_death = ''
        self.path = None
        self.function = f
        self.args = args
        self.id = -1
        self.kwlist = kwlist if kwlist is not None else {}
        self.cleanup = cleanup
        self.ret = _JOB_NOT_FINISHED
        self.num_slots = num_slots
        self.mem_free = mem_free
        self.white_list = []
        self.name = name.replace(' ', '_')
        self.queue = queue
        self.interpreting_shell = interpreting_shell
        self.copy_env = copy_env
        # Save copy of environment variables
        self.environment = {}
        def _add_env(env_vars):
            for env_var, value in env_vars.items():
                try:
                    if not isinstance(env_var, bytes):
                        env_var = env_var.encode()
                    if not isinstance(value, bytes):
                        value = value.encode()
                except UnicodeEncodeError:
                    logger = logging.getLogger(__name__)
                    logger.warning('Skipping non-ASCII environment variable.')
                else:
                    self.environment[env_var] = value
        if self.copy_env:
            _add_env(os.environ)
        if add_env is not None:
            _add_env(add_env)
        self.working_dir = os.getcwd()
        self.par_env = par_env
<<<<<<< HEAD
        self.project = project
        self.validation_level = validation_level
        if self.validation_level and not self.validation_level in avaliable_validation_levels:
            raise ValueError("Validation level can be only e|w|n|p|v")
        self.os_distribution = os_distribution
        self.os_minor = os_minor

    @property
    def function(self):
        ''' Function this job will execute. '''
        return self._f

    @function.setter
    def function(self, f):
        """
        setter for function that carefully takes care of
        namespace, avoiding __main__ as a module
        """

        m = inspect.getmodule(f)
        try:
            self.path = os.path.dirname(os.path.abspath(
                inspect.getsourcefile(f)))
        except TypeError:
            self.path = ''

        # if module is not __main__, all is good. If the function is a
        #   partial function we'll take it as is also.
        if isinstance(f, functools.partial) or m.__name__ != "__main__":
            self._f = f

        else:

            # determine real module name
            mn = os.path.splitext(os.path.basename(m.__file__))[0]

            # make sure module is present
            import_module(mn)

            # get module
            mod = sys.modules[mn]

            # set function from module
            self._f = getattr(mod, f.__name__)
=======
        self.gpu = gpu
        self.h_vmem = h_vmem
        self.h_rt = h_rt
        self.resources = resources
>>>>>>> 0d7fb3d1

    def execute(self):
        """
        Executes function f with given arguments
        and writes return value to field ret.
        If an exception is encountered during execution, ret will
        contain a pickled version of it.
        Input data is removed after execution to save space.
        """
        try:
            self.ret = self.function(*self.args, **self.kwlist)
        except Exception as exception:
            self.ret = exception
            self.traceback = traceback.format_exc()
            traceback.print_exc()

    @property
    def native_specification(self):
        """
        define python-style getter
        """

        ret = "-shell yes"
        if self.interpreting_shell:
            ret += " -S {}".format(self.interpreting_shell)
        ret += " -b yes"

        if self.mem_free and USE_MEM_FREE:
            ret += " -l mem_free={}".format(self.mem_free)
        if self.num_slots and self.num_slots > 1:
            ret += " -pe {} {}".format(self.par_env, self.num_slots)
        if self.white_list:
            ret += " -l h={}".format('|'.join(self.white_list))
        if self.queue:
            ret += " -q {}".format(self.queue)
<<<<<<< HEAD
        if self.project:
            ret += " -P {}".format(self.project)
        if self.validation_level:
            ret += " -w {}".format(self.validation_level)
        if self.os_distribution:
            ret += " -l os_distribution={}".format(self.os_distribution)
        if self.os_minor:
            ret += " -l os_minor={}".format(self.os_minor)
=======
        if self.gpu:
            ret += " -l gpu={}".format(self.gpu)
        if self.h_vmem:
            ret += " -l h_vmem={}".format(self.h_vmem)
        if self.h_rt:
            ret += " -l h_rt={}".format(self.h_rt)
        if self.resources:
            ret += "".join([" -l {}".format(x) for x in self.resources])

>>>>>>> 0d7fb3d1
        return ret


###############################
# Job Submission and Monitoring
###############################

class JobMonitor(object):
    """
    Job monitor that communicates with other nodes via 0MQ.
    """
    def __init__(self, temp_dir=DEFAULT_TEMP_DIR):
        """
        set up socket
        """
        self.logger = logging.getLogger(__name__)

        context = zmq.Context()
        self.temp_dir = temp_dir
        self.socket = context.socket(zmq.REP)

        self.host_name = gethostname()
        self.ip_address = gethostbyname(self.host_name)

        for _, _, _, _, (ip, _) in getaddrinfo(getfqdn(), 0):
            if ip != '127.0.0.1':
                self.ip_address = ip
                self.interface = "tcp://%s" % (self.ip_address)
                break
        else:
            self.logger.warning('IP address for JobMonitor server is '
                                '127.0.0.1.  Runners on other machines will be'
                                ' unable to connect.')
            self.ip_address = '127.0.0.1'

        self.interface = "tcp://%s" % (self.ip_address)

        # bind to random port and remember it
        self.port = self.socket.bind_to_random_port(self.interface)
        self.home_address = "%s:%i" % (self.interface, self.port)

        self.logger.info("Setting up JobMonitor on %s", self.home_address)

        # uninitialized field (set in check method)
        self.jobs = []
        self.ids = []
        self.session_id = None
        self.id_to_job = {}

    def __enter__(self):
        '''
        Enable JobMonitor to be used as a context manager.
        '''
        return self

    def __exit__(self, exc_type, exc_value, exc_tb):
        '''
        Gracefully handle exceptions by terminating all jobs, and closing
        sockets.
        '''
        # Always close socket
        self.socket.close()

        # Clean up if we have a valid session
        if self.session_id is not None:
            with Session(self.session_id) as session:
                # If we encounter an exception, kill all jobs
                if exc_type is not None:
                    self.logger.info('Encountered %s, so killing all jobs.',
                                     exc_type.__name__)
                    # try to kill off all old jobs
                    try:
                        session.control(JOB_IDS_SESSION_ALL,
                                        JobControlAction.TERMINATE)
                    except InvalidJobException:
                        self.logger.debug("Could not kill all jobs for " +
                                          "session.", exc_info=True)

                # Get rid of job info to prevent memory leak
                try:
                    session.synchronize([JOB_IDS_SESSION_ALL], TIMEOUT_NO_WAIT,
                                        dispose=True)
                except ExitTimeoutException:
                    pass

    def check(self, session_id, jobs):
        """
        serves input and output data
        """
        # save list of jobs
        self.jobs = jobs
        self.id_to_job = {job.id: job for job in self.jobs}

        # keep track of DRMAA session_id (for resubmissions)
        self.session_id = session_id

        # determines in which interval to check if jobs are alive
        self.logger.debug('Starting local hearbeat')
        local_heart = multiprocessing.Process(target=_heart_beat,
                                              args=(-1, self.home_address, -1,
                                                    "", CHECK_FREQUENCY))
        local_heart.start()
        try:
            self.logger.debug("Starting ZMQ event loop")
            # main loop
            while not self.all_jobs_done():
                self.logger.debug('Waiting for message')
                msg_str = self.socket.recv()
                msg = zloads(msg_str)
                self.logger.debug('Received message: %s', msg)
                return_msg = ""

                job_id = msg["job_id"]

                # only if its not the local beat
                if job_id != -1:
                    # If message is from a valid job, process that message
                    if job_id in self.id_to_job:
                        job = self.id_to_job[job_id]

                        if msg["command"] == "fetch_input":
                            return_msg = self.id_to_job[job_id]
                            job.timestamp = datetime.now()
                            self.logger.debug("Received input request from %s",
                                              job_id)

                        if msg["command"] == "store_output":
                            # be nice
                            return_msg = "thanks"

                            # store tmp job object
                            if isinstance(msg["data"], Job):
                                tmp_job = msg["data"]
                                # copy relevant fields
                                job.ret = tmp_job.ret
                                job.traceback = tmp_job.traceback
                                self.logger.info("Received output from %s",
                                                  job_id)
                            # Returned exception instead of job, so store that
                            elif isinstance(msg["data"], tuple):
                                job.ret, job.traceback = msg["data"]
                                self.logger.info("Received exception from %s",
                                                  job_id)
                            else:
                                self.logger.error(("Received message with " +
                                                   "invalid data: %s"), msg)
                                job.ret = msg["data"]
                            job.timestamp = datetime.now()

                        if msg["command"] == "heart_beat":
                            job.heart_beat = msg["data"]

                            # keep track of mem and cpu
                            try:
                                job.track_mem.append(job.heart_beat["memory"])
                                job.track_cpu.append(job.heart_beat["cpu_load"])
                            except (ValueError, TypeError):
                                self.logger.error("Error decoding heart-beat",
                                                  exc_info=True)
                            return_msg = "all good"
                            job.timestamp = datetime.now()

                        if msg["command"] == "get_job":
                            # serve job for display
                            return_msg = job
                        else:
                            # update host name
                            job.host_name = msg["host_name"]
                    # If this is an unknown job, report it and reply
                    else:
                        self.logger.error(('Received message from unknown job' +
                                           ' with ID %s. Known job IDs are: ' +
                                           '%s'), job_id,
                                          list(self.id_to_job.keys()))
                        return_msg = 'thanks, but no thanks'
                else:
                    # run check
                    self.check_if_alive()

                    if msg["command"] == "get_jobs":
                        # serve list of jobs for display
                        return_msg = self.jobs

                # send back compressed response
                self.logger.debug('Sending reply: %s', return_msg)
                self.socket.send(zdumps(return_msg))
        finally:
            # Kill child processes that we don't need anymore
            local_heart.terminate()

    def check_if_alive(self):
        """
        check if jobs are alive and determine cause of death if not
        """
        self.logger.debug('Checking if jobs are alive')
        for job in self.jobs:

            # noting was returned yet
            if job.ret == _JOB_NOT_FINISHED:

                # exclude first-timers
                if job.timestamp is not None:
                    # check heart-beats if there was a long delay
                    current_time = datetime.now()
                    time_delta = current_time - job.timestamp
                    if time_delta.seconds > MAX_TIME_BETWEEN_HEARTBEATS:
                        self.logger.debug("It has been %s seconds since we " +
                                          "received a message from job %s",
                                          time_delta.seconds, job.id)
                        self.logger.error("Job died for unknown reason")
                        job.cause_of_death = "unknown"
                    elif (len(job.track_cpu) > MAX_IDLE_HEARTBEATS and
                          all(cpu_load <= IDLE_THRESHOLD and not running
                              for cpu_load, running in
                              job.track_cpu[-MAX_IDLE_HEARTBEATS:])):
                        self.logger.error('Job stalled for unknown reason.')
                        job.cause_of_death = 'stalled'

            # could have been an exception, we check right away
            elif isinstance(job.ret, Exception):
                job.cause_of_death = 'exception'

                # Send error email, in addition to raising and logging exception
                if SEND_ERROR_MAIL:
                    send_error_mail(job)

                # Format traceback much like joblib does
                self.logger.error("-" * 80)
                self.logger.error("GridMap job traceback for %s:", job.name)
                self.logger.error("-" * 80)
                self.logger.error("Exception: %s", type(job.ret).__name__)
                self.logger.error("Job ID: %s", job.id)
                self.logger.error("Host: %s", job.host_name)
                self.logger.error("." * 80)
                self.logger.error(job.traceback)
                raise job.ret

            # attempt to resubmit
            if job.cause_of_death:
                self.logger.info("Creating error report")

                # send report
                if SEND_ERROR_MAIL:
                    send_error_mail(job)

                # try to resubmit
                old_id = job.id
                job.track_cpu = []
                job.track_mem = []
                handle_resubmit(self.session_id, job, temp_dir=self.temp_dir)
                # Update job ID if successfully resubmitted
                self.logger.info('Resubmitted job %s; it now has ID %s',
                                 old_id,
                                 job.id)
                del self.id_to_job[old_id]
                self.id_to_job[job.id] = job

                # break out of loop to avoid too long delay
                break

    def all_jobs_done(self):
        """
        checks for all jobs if they are done
        """
        if self.logger.getEffectiveLevel() == logging.DEBUG:
            num_jobs = len(self.jobs)
            num_completed = sum((job.ret != _JOB_NOT_FINISHED and
                                 not isinstance(job.ret, Exception))
                                for job in self.jobs)
            self.logger.debug('%i out of %i jobs completed', num_completed,
                              num_jobs)

        # exceptions will be handled in check_if_alive
        return all((job.ret != _JOB_NOT_FINISHED and not isinstance(job.ret,
                                                                    Exception))
                   for job in self.jobs)


def _send_mail(subject, body_text, attachments=None):
    """
    Send out job status email

    This is a helper function for send_error_mail and send_completion_mail
    """

    logger = logging.getLogger(__name__)

    # Connect to server
    try:
        s = smtplib.SMTP(SMTP_SERVER)
    except smtplib.SMTPConnectError:
        logger.error('Failed to connect to SMTP server to send status ' +
                     'email.', exc_info=True)
        return

    # create message
    msg = MIMEMultipart()
    msg["subject"] = subject
    msg["From"] = ERROR_MAIL_SENDER
    msg["To"] = ERROR_MAIL_RECIPIENT

    logger.info('Email body: %s', body_text)

    body_msg = MIMEText(body_text)
    msg.attach(body_msg)

    if attachments is not None:
        for attachment in attachments:
            msg.attach(attachment)

    # Send mail
    try:
        s.sendmail(ERROR_MAIL_SENDER, ERROR_MAIL_RECIPIENT, msg.as_string())
    except (SMTPRecipientsRefused, SMTPHeloError, SMTPSenderRefused,
            SMTPDataError):
        logger.error('Failed to send status email.', exc_info=True)

    s.quit()


def send_error_mail(job):
    """
    send out diagnostic email
    """
    logger = logging.getLogger(__name__)

    # create message
    subject = "GridMap error {}".format(job.name)
    attachments = list()

    # compose error message
    body_text = ""
    body_text += "Job {}\n".format(job.name)
    body_text += "Last timestamp: {}\n".format(job.timestamp)
    body_text += "Resubmissions: {}\n".format(job.num_resubmits)
    body_text += "Cause of death: {}\n".format(job.cause_of_death)

    if job.heart_beat:
        body_text += "Last memory usage: {}\n".format(job.heart_beat["memory"])
        body_text += "Last cpu load: {}\n".format(job.heart_beat["cpu_load"][0])
        body_text += ("Process was running at last check: " +
                      "{}\n\n").format(job.heart_beat["cpu_load"][1])

    body_text += "Host: {}\n\n".format(job.host_name)

    if isinstance(job.ret, Exception):
        body_text += "Job encountered exception: {}\n".format(job.ret)
        body_text += "Stacktrace: {}\n\n".format(job.traceback)

    # attach log file
    if job.heart_beat and "log_file" in job.heart_beat:
        log_file_attachement = MIMEText(job.heart_beat['log_file'])
        log_file_attachement.add_header('Content-Disposition', 'attachment',
                                        filename='{}_log.txt'.format(job.id))
        attachments.append(log_file_attachement)

    # if matplotlib is installed
    if CREATE_PLOTS:
        #TODO: plot to cstring directly (some code is there)
        #imgData = cStringIO.StringIO()
        #plt.savefig(imgData, format='png')

        # rewind the data
        #imgData.seek(0)
        #plt.savefig(imgData, format="png")

        time = [HEARTBEAT_FREQUENCY * i for i in range(len(job.track_mem))]

        # attack mem plot
        img_mem_fn = os.path.join('/tmp', "{}_mem.png".format(job.id))
        plt.figure(1)
        plt.plot(time, job.track_mem, "-o")
        plt.xlabel("time (s)")
        plt.ylabel("memory usage")
        plt.savefig(img_mem_fn)
        plt.close()
        with open(img_mem_fn, "rb") as img_mem:
            img_data = img_mem.read()
        img_mem_attachement = MIMEImage(img_data)
        img_mem_attachement.add_header('Content-Disposition', 'attachment',
                                       filename=os.path.basename(img_mem_fn))
        attachments.append(img_mem_attachement)

        # attach cpu plot
        img_cpu_fn = os.path.join("/tmp", "{}_cpu.png".format(job.id))
        plt.figure(2)
        plt.plot(time, [cpu_load for cpu_load, _ in job.track_cpu], "-o")
        plt.xlabel("time (s)")
        plt.ylabel("cpu load")
        plt.savefig(img_cpu_fn)
        plt.close()
        with open(img_cpu_fn, "rb") as img_cpu:
            img_data = img_cpu.read()
        img_cpu_attachement = MIMEImage(img_data)
        img_cpu_attachement.add_header('Content-Disposition', 'attachment',
                                       filename=os.path.basename(img_cpu_fn))
        attachments.append(img_cpu_attachement)

    # Send mail
    _send_mail(subject, body_text, attachments)

    # Clean up plot temporary files
    if CREATE_PLOTS:
        os.unlink(img_cpu_fn)
        os.unlink(img_mem_fn)


def handle_resubmit(session_id, job, temp_dir=DEFAULT_TEMP_DIR):
    """
    heuristic to determine if the job should be resubmitted

    side-effect:
    job.num_resubmits incremented
    job.id set to new ID
    """
    # reset some fields
    job.timestamp = None
    job.heart_beat = None

    if job.num_resubmits < NUM_RESUBMITS:
        logger = logging.getLogger(__name__)
        logger.warning("Looks like job %s (%s) died an unnatural death, " +
                       "resubmitting (previous resubmits = %i)", job.name,
                       job.id, job.num_resubmits)

        # remove node from white_list
        node_name = '{}@{}'.format(job.queue, job.host_name)
        if job.white_list and node_name in job.white_list:
            job.white_list.remove(node_name)

        # increment number of resubmits
        job.num_resubmits += 1
        job.cause_of_death = ""

        _resubmit(session_id, job, temp_dir)
    else:
        raise JobException(("Job {0} ({1}) failed after {2} " +
                            "resubmissions").format(job.name, job.id,
                                                    NUM_RESUBMITS))


def _execute(job):
    """
    Cannot pickle method instances, so fake a function.
    Used by _process_jobs_locally
    """
    job.execute()
    return job.ret


def _process_jobs_locally(jobs, max_processes=1):
    """
    Local execution using the package multiprocessing, if present

    :param jobs: jobs to be executed
    :type jobs: list of Job
    :param max_processes: maximal number of processes
    :type max_processes: int

    :return: list of jobs, each with return in job.ret
    :rtype: list of Job
    """
    logger = logging.getLogger(__name__)
    logger.info("using %i processes", max_processes)

    if max_processes == 1:
        # perform sequential computation
        for job in jobs:
            job.execute()
    else:
        pool = Pool(max_processes)
        result = pool.map(_execute, jobs)
        for ret_val, job in zip(result, jobs):
            job.ret = ret_val
        pool.close()
        pool.join()

    return jobs


def _submit_jobs(jobs, home_address, temp_dir=DEFAULT_TEMP_DIR, white_list=None,
                 quiet=True):
    """
    Method used to send a list of jobs onto the cluster.
    :param jobs: list of jobs to be executed
    :type jobs: list of `Job`
    :param home_address: Full address (including IP and port) of JobMonitor on
                         submitting host. Running jobs will communicate with the
                         parent process at that address via ZMQ.
    :type home_address: str
    :param temp_dir: Local temporary directory for storing output for an
                     individual job.
    :type temp_dir: str
    :param white_list: List of acceptable nodes to use for scheduling job. If
                       None, all are used.
    :type white_list: list of str
    :param quiet: When true, do not output information about the jobs that have
                  been submitted.
    :type quiet: bool

    :returns: Session ID
    """
    with Session() as session:
        for job in jobs:
            # set job white list
            job.white_list = white_list

            # remember address of submission host
            job.home_address = home_address

            # append jobs
            _append_job_to_session(session, job, temp_dir=temp_dir, quiet=quiet)

        sid = session.contact
    return sid


def _append_job_to_session(session, job, temp_dir=DEFAULT_TEMP_DIR, quiet=True):
    """
    For an active session, append new job based on information stored in job
    object. Also sets job.id to the ID of the job on the grid.

    :param session: The current DRMAA session with the grid engine.
    :type session: Session
    :param job: The Job to add to the queue.
    :type job: `Job`
    :param temp_dir: Local temporary directory for storing output for an
                    individual job.
    :type temp_dir: str
    :param quiet: When true, do not output information about the jobs that have
                  been submitted.
    :type quiet: bool
    """

    jt = session.createJobTemplate()
    logger = logging.getLogger(__name__)
    # logger.debug('{}'.format(job.environment))
    jt.jobEnvironment = job.environment

    # Run module using python -m to avoid ImportErrors when unpickling jobs
    jt.remoteCommand = sys.executable
    jt.args = ['-m', 'gridmap.runner', '{}'.format(job.home_address), job.path]
    jt.nativeSpecification = job.native_specification
    jt.jobName = job.name
    jt.workingDirectory = job.working_dir
    jt.outputPath = ":{}".format(temp_dir)
    jt.errorPath = ":{}".format(temp_dir)

    # Create temp directory if necessary
    if not os.path.exists(temp_dir):
        try:
            os.makedirs(temp_dir)
        except OSError:
            logger.warning(("Failed to create temporary directory " +
                            "{}.  Your jobs may not start " +
                            "correctly.").format(temp_dir))

    job_id = session.runJob(jt)

    # set job fields that depend on the job_id assigned by grid engine
    job.id = job_id
    job.log_stdout_fn = os.path.join(temp_dir, '{}.o{}'.format(job.name,
                                                               job_id))
    job.log_stderr_fn = os.path.join(temp_dir, '{}.e{}'.format(job.name,
                                                               job_id))

    if not quiet:
        print('Your job {} has been submitted with id {}'.format(job.name,
                                                                 job_id),
              file=sys.stderr)

    session.deleteJobTemplate(jt)


def process_jobs(jobs, temp_dir=DEFAULT_TEMP_DIR, white_list=None, quiet=True,
                 max_processes=1, local=False, require_cluster=False):
    """
    Take a list of jobs and process them on the cluster.

    :param jobs: Jobs to run.
    :type jobs: list of Job
    :param temp_dir: Local temporary directory for storing output for an
                     individual job.
    :type temp_dir: str
    :param white_list: If specified, limit nodes used to only those in list.
    :type white_list: list of str
    :param quiet: When true, do not output information about the jobs that have
                  been submitted.
    :type quiet: bool
    :param max_processes: The maximum number of concurrent processes to use if
                          processing jobs locally.
    :type max_processes: int
    :param local: Should we execute the jobs locally in separate processes
                  instead of on the the cluster?
    :type local: bool
    :param require_cluster: Should we raise an exception if access to cluster
                            is not available?
    :type require_cluster: bool

    :returns: List of Job results
    """
    if (not local and not DRMAA_PRESENT):
        logger = logging.getLogger(__name__)
        if require_cluster:
            raise DRMAANotPresentException(
                'Could not import drmaa, but cluster access required.'
            )
        logger.warning('Could not import drmaa. Processing jobs locally.')
        local = True

    if not local:
        # initialize monitor to get port number
        with JobMonitor(temp_dir=temp_dir) as monitor:
            # get interface and port
            home_address = monitor.home_address

            # job_id field is attached to each job object
            sid = _submit_jobs(jobs, home_address, temp_dir=temp_dir,
                               white_list=white_list, quiet=quiet)

            # handling of inputs, outputs and heartbeats
            monitor.check(sid, jobs)
    else:
        _process_jobs_locally(jobs, max_processes=max_processes)

    return [job.ret for job in jobs]


def _resubmit(session_id, job, temp_dir):
    """
    Resubmit a failed job.

    :returns: ID of new job
    """
    logger = logging.getLogger(__name__)
    logger.info("starting resubmission process")

    if DRMAA_PRESENT:
        # append to session
        with Session(session_id) as session:
            # try to kill off old job
            try:
                session.control(job.id, JobControlAction.TERMINATE)
                logger.info("zombie job killed")
            except Exception:
                logger.error("Could not kill job with SGE id %s", job.id,
                             exc_info=True)
            # create new job
            _append_job_to_session(session, job, temp_dir=temp_dir)
    else:
        logger.error("Could not restart job because we're in local mode.")


#####################
# MapReduce Interface
#####################
def grid_map(f, args_list, cleanup=True, mem_free="1G", name='gridmap_job',
             num_slots=1, temp_dir=DEFAULT_TEMP_DIR, white_list=None,
             queue=DEFAULT_QUEUE, quiet=True, local=False, max_processes=1,
<<<<<<< HEAD
             interpreting_shell=None, copy_env=True, add_env=None,
             completion_mail=False, require_cluster=False, par_env=DEFAULT_PAR_ENV,
             project=None, validation_level=None, os_distribution=None,
             os_minor=None):
=======
             interpreting_shell=None, copy_env=True, add_env=None, gpu=0,
             h_vmem=None, h_rt=None, resources=None, completion_mail=False,
             require_cluster=False, par_env=DEFAULT_PAR_ENV):
>>>>>>> 0d7fb3d1
    """
    Maps a function onto the cluster.

    .. note::

       This can only be used with picklable functions (i.e., those that are
       defined at the module or class level).

    :param f: The function to map on args_list
    :type f: function
    :param args_list: List of arguments to pass to f
    :type args_list: list
    :param cleanup: Should we remove the stdout and stderr temporary files for
                    each job when we're done? (They are left in place if there's
                    an error.)
    :type cleanup: bool
    :param mem_free: Estimate of how much memory each job will need (for
                     scheduling). (Not currently used, because our cluster does
                     not have that setting enabled.)
    :type mem_free: str
    :param name: Base name to give each job (will have a number add to end)
    :type name: str
    :param num_slots: Number of slots each job should use.
    :type num_slots: int
    :param temp_dir: Local temporary directory for storing output for an
                     individual job.
    :type temp_dir: str
    :param white_list: If specified, limit nodes used to only those in list.
    :type white_list: list of str
    :param queue: The SGE queue to use for scheduling.
    :type queue: str
    :param quiet: When true, do not output information about the jobs that have
                  been submitted.
    :type quiet: bool
    :param local: Should we execute the jobs locally in separate processes
                  instead of on the the cluster?
    :type local: bool
    :param max_processes: The maximum number of concurrent processes to use if
                          processing jobs locally.
    :type max_processes: int
    :param interpreting_shell: The interpreting shell for the jobs.
    :type interpreting_shell: str
    :param copy_env: copy environment from master node to worker node?
    :type copy_env: boolean
    :param add_env: Environment variables to add to the environment.
                    Overwrites variables which already exist due to
                    ``copy_env=True``.
    :type add_env: dict
    :param gpu: number of GPUs to request
    :type gpu: int
    :param h_vmem: hard virtual memory limit (e.g. "4G")
    :type h_vmem: str, optional
    :param h_rt: hard runtime limit (e.g. "00:59:00")
    :type h_rt: str, optional
    :param resources: list of additional custom resources specifications
    :type resources: list of str, optional
    :param par_env: parallel environment to use.
    :type par_env: str
    :param completion_mail: whether to send an e-mail upon completion of all
                            jobs
    :type completion_mail: boolean
    :param require_cluster: Should we raise an exception if access to cluster
                            is not available?
    :type require_cluster: bool
    :param project: project for the job
    :type project: str
    :param validation_level: validation level for the job
    :type validation_level: str value e|w|n|p|v
    :param os_distribution: os that need job to run on machine
    :type os_distribution: str
    :param os_minor: os minor version that need job to run on machine
    :type os_minor: str

    :returns: List of Job results
    """

    # construct jobs
    jobs = [Job(f, [args] if not isinstance(args, list) else args,
                cleanup=cleanup, mem_free=mem_free,
                name='{}{}'.format(name, job_num), num_slots=num_slots,
                queue=queue, interpreting_shell=interpreting_shell,
                copy_env=copy_env, add_env=add_env, par_env=par_env,
<<<<<<< HEAD
                project=project, validation_level=validation_level,
                os_distribution=os_distribution, os_minor=os_minor)
=======
                gpu=gpu, h_vmem=h_vmem, h_rt=h_rt, resources=resources)
>>>>>>> 0d7fb3d1
            for job_num, args in enumerate(args_list)]

    # process jobs
    job_results = process_jobs(jobs, temp_dir=temp_dir,
                               white_list=white_list,
                               quiet=quiet, local=local,
                               max_processes=max_processes,
                               require_cluster=require_cluster)

    # send a completion mail (if requested and configured)
    if completion_mail and SEND_ERROR_MAIL:
        send_completion_mail(name=name)

    return job_results


def send_completion_mail(name):
    """
    send out success email
    """
    # create message
    subject = "GridMap completed grid_map {}".format(name)

    # compose error message
    body_text = ""
    body_text += "Job {}\n".format(name)

    # Send mail
    _send_mail(subject, body_text)<|MERGE_RESOLUTION|>--- conflicted
+++ resolved
@@ -116,23 +116,16 @@
                  'cause_of_death', 'num_resubmits', 'home_address',
                  'log_stderr_fn', 'log_stdout_fn', 'timestamp', 'host_name',
                  'heart_beat', 'track_mem', 'track_cpu', 'interpreting_shell',
-<<<<<<< HEAD
-                 'copy_env','par_env', 'project', 'validation_level', 
-                 'os_distribution', 'os_minor')
-
-    def __init__(self, f, args, kwlist=None, cleanup=True, mem_free="1G",
-                 name='gridmap_job', num_slots=1, queue=DEFAULT_QUEUE,
-                 interpreting_shell=None, copy_env=True, add_env=None, par_env=DEFAULT_PAR_ENV,
-                 project=None, validation_level=None, os_distribution=None, os_minor=None):
-=======
-                 'copy_env', 'par_env', 'gpu', 'h_vmem', 'h_rt', 'resources')
+                 'copy_env', 'add_env', 'project', 'validation_level', 
+                 'os_distribution', 'os_minor', 'par_env', 'gpu', 'h_vmem', 'h_rt',
+                 'resources')
 
     def __init__(self, f, args, kwlist=None, cleanup=True, mem_free="1G",
                  name='gridmap_job', num_slots=1, queue=DEFAULT_QUEUE,
                  interpreting_shell=None, copy_env=True, add_env=None,
-                 par_env=DEFAULT_PAR_ENV, gpu=0, h_vmem=None, h_rt=None,
-                 resources=None):
->>>>>>> 0d7fb3d1
+                 project=None, validation_level=None, os_distribution=None,
+                 os_minor=None, par_env=DEFAULT_PAR_ENV, gpu=0, h_vmem=None,
+                 h_rt=None, resources=None):
         """
         Initializes a new Job.
 
@@ -163,7 +156,6 @@
         :type add_env: dict
         :param par_env: parallel environment to use.
         :type par_env: str
-<<<<<<< HEAD
         :param project: the project to which this job is assigned
         :type project: str
         :param validation_level: validation level for the job
@@ -172,8 +164,6 @@
         :type os_distribution: str
         :param os_minor: os minor version that need job to run on machine
         :type os_minor: str
-        
-=======
         :param gpu: number of GPUs to request
         :type gpu: int
         :param h_vmem: hard virtual memory limit (e.g. "4G")
@@ -182,7 +172,6 @@
         :type h_rt: str, optional
         :param resources: list of additional custom resources specifications
         :type resources: list of str, optional
->>>>>>> 0d7fb3d1
         """
         avaliable_validation_levels = ['e', 'w', 'n', 'p', 'v'] 
         self.track_mem = []
@@ -230,57 +219,16 @@
             _add_env(add_env)
         self.working_dir = os.getcwd()
         self.par_env = par_env
-<<<<<<< HEAD
         self.project = project
         self.validation_level = validation_level
         if self.validation_level and not self.validation_level in avaliable_validation_levels:
             raise ValueError("Validation level can be only e|w|n|p|v")
         self.os_distribution = os_distribution
         self.os_minor = os_minor
-
-    @property
-    def function(self):
-        ''' Function this job will execute. '''
-        return self._f
-
-    @function.setter
-    def function(self, f):
-        """
-        setter for function that carefully takes care of
-        namespace, avoiding __main__ as a module
-        """
-
-        m = inspect.getmodule(f)
-        try:
-            self.path = os.path.dirname(os.path.abspath(
-                inspect.getsourcefile(f)))
-        except TypeError:
-            self.path = ''
-
-        # if module is not __main__, all is good. If the function is a
-        #   partial function we'll take it as is also.
-        if isinstance(f, functools.partial) or m.__name__ != "__main__":
-            self._f = f
-
-        else:
-
-            # determine real module name
-            mn = os.path.splitext(os.path.basename(m.__file__))[0]
-
-            # make sure module is present
-            import_module(mn)
-
-            # get module
-            mod = sys.modules[mn]
-
-            # set function from module
-            self._f = getattr(mod, f.__name__)
-=======
         self.gpu = gpu
         self.h_vmem = h_vmem
         self.h_rt = h_rt
         self.resources = resources
->>>>>>> 0d7fb3d1
 
     def execute(self):
         """
@@ -316,7 +264,6 @@
             ret += " -l h={}".format('|'.join(self.white_list))
         if self.queue:
             ret += " -q {}".format(self.queue)
-<<<<<<< HEAD
         if self.project:
             ret += " -P {}".format(self.project)
         if self.validation_level:
@@ -325,7 +272,6 @@
             ret += " -l os_distribution={}".format(self.os_distribution)
         if self.os_minor:
             ret += " -l os_minor={}".format(self.os_minor)
-=======
         if self.gpu:
             ret += " -l gpu={}".format(self.gpu)
         if self.h_vmem:
@@ -335,7 +281,6 @@
         if self.resources:
             ret += "".join([" -l {}".format(x) for x in self.resources])
 
->>>>>>> 0d7fb3d1
         return ret
 
 
@@ -995,16 +940,10 @@
 def grid_map(f, args_list, cleanup=True, mem_free="1G", name='gridmap_job',
              num_slots=1, temp_dir=DEFAULT_TEMP_DIR, white_list=None,
              queue=DEFAULT_QUEUE, quiet=True, local=False, max_processes=1,
-<<<<<<< HEAD
-             interpreting_shell=None, copy_env=True, add_env=None,
-             completion_mail=False, require_cluster=False, par_env=DEFAULT_PAR_ENV,
-             project=None, validation_level=None, os_distribution=None,
-             os_minor=None):
-=======
-             interpreting_shell=None, copy_env=True, add_env=None, gpu=0,
+             interpreting_shell=None, copy_env=True, add_env=None, project=None,
+             validation_level=None, os_distribution=None, os_minor=None, gpu=0,
              h_vmem=None, h_rt=None, resources=None, completion_mail=False,
              require_cluster=False, par_env=DEFAULT_PAR_ENV):
->>>>>>> 0d7fb3d1
     """
     Maps a function onto the cluster.
 
@@ -1087,12 +1026,9 @@
                 name='{}{}'.format(name, job_num), num_slots=num_slots,
                 queue=queue, interpreting_shell=interpreting_shell,
                 copy_env=copy_env, add_env=add_env, par_env=par_env,
-<<<<<<< HEAD
+                gpu=gpu, h_vmem=h_vmem, h_rt=h_rt, resources=resources,
                 project=project, validation_level=validation_level,
                 os_distribution=os_distribution, os_minor=os_minor)
-=======
-                gpu=gpu, h_vmem=h_vmem, h_rt=h_rt, resources=resources)
->>>>>>> 0d7fb3d1
             for job_num, args in enumerate(args_list)]
 
     # process jobs
